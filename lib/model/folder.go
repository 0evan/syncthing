// Copyright (C) 2014 The Syncthing Authors.
//
// This Source Code Form is subject to the terms of the Mozilla Public
// License, v. 2.0. If a copy of the MPL was not distributed with this file,
// You can obtain one at https://mozilla.org/MPL/2.0/.

package model

import (
	"context"
	"fmt"
	"math/rand"
	"path/filepath"
	"sort"
	"sync/atomic"
	"time"

	"github.com/pkg/errors"

	"github.com/syncthing/syncthing/lib/config"
	"github.com/syncthing/syncthing/lib/db"
	"github.com/syncthing/syncthing/lib/events"
	"github.com/syncthing/syncthing/lib/fs"
	"github.com/syncthing/syncthing/lib/ignore"
	"github.com/syncthing/syncthing/lib/locations"
	"github.com/syncthing/syncthing/lib/osutil"
	"github.com/syncthing/syncthing/lib/protocol"
	"github.com/syncthing/syncthing/lib/scanner"
	"github.com/syncthing/syncthing/lib/stats"
	"github.com/syncthing/syncthing/lib/sync"
	"github.com/syncthing/syncthing/lib/util"
	"github.com/syncthing/syncthing/lib/versioner"
	"github.com/syncthing/syncthing/lib/watchaggregator"

	"github.com/thejerf/suture"
)

type folder struct {
	suture.Service
	stateTracker
	config.FolderConfiguration
	*stats.FolderStatisticsReference
	ioLimiter *byteSemaphore

	localFlags uint32

	model         *model
	shortID       protocol.ShortID
	fset          *db.FileSet
	ignores       *ignore.Matcher
	modTimeWindow time.Duration
	ctx           context.Context // used internally, only accessible on serve lifetime
	done          chan struct{}   // used externally, accessible regardless of serve

	scanInterval           time.Duration
	scanTimer              *time.Timer
	scanDelay              chan time.Duration
	initialScanFinished    chan struct{}
	versionCleanupInterval time.Duration
	versionCleanupTimer    *time.Timer

	pullScheduled chan struct{}
	pullPause     time.Duration
	pullFailTimer *time.Timer

	scanErrors []FileError
	pullErrors []FileError
	errorsMut  sync.Mutex

	doInSyncChan chan syncRequest

	forcedRescanRequested chan struct{}
	forcedRescanPaths     map[string]struct{}
	forcedRescanPathsMut  sync.Mutex

	watchCancel      context.CancelFunc
	watchChan        chan []string
	restartWatchChan chan struct{}
	watchErr         error
	watchMut         sync.Mutex

	puller         puller
	versioner      versioner.Versioner
	chunkerFactory scanner.ChunkerFactory
}

type syncRequest struct {
	fn  func() error
	err chan error
}

type puller interface {
	pull() bool // true when successful and should not be retried
}

func newFolder(model *model, fset *db.FileSet, ignores *ignore.Matcher, cfg config.FolderConfiguration, evLogger events.Logger, ioLimiter *byteSemaphore, ver versioner.Versioner, cf scanner.ChunkerFactory) folder {
	f := folder{
		stateTracker:              newStateTracker(cfg.ID, evLogger),
		FolderConfiguration:       cfg,
		FolderStatisticsReference: stats.NewFolderStatisticsReference(model.db, cfg.ID),
		ioLimiter:                 ioLimiter,

		model:         model,
		shortID:       model.shortID,
		fset:          fset,
		ignores:       ignores,
		modTimeWindow: cfg.ModTimeWindow(),
		done:          make(chan struct{}),

		scanInterval:           time.Duration(cfg.RescanIntervalS) * time.Second,
		scanTimer:              time.NewTimer(0), // The first scan should be done immediately.
		scanDelay:              make(chan time.Duration),
		initialScanFinished:    make(chan struct{}),
		versionCleanupInterval: time.Duration(cfg.Versioning.CleanupIntervalS) * time.Second,
		versionCleanupTimer:    time.NewTimer(time.Duration(cfg.Versioning.CleanupIntervalS) * time.Second),

		pullScheduled: make(chan struct{}, 1), // This needs to be 1-buffered so that we queue a pull if we're busy when it comes.

		errorsMut: sync.NewMutex(),

		doInSyncChan: make(chan syncRequest),

		forcedRescanRequested: make(chan struct{}, 1),
		forcedRescanPaths:     make(map[string]struct{}),
		forcedRescanPathsMut:  sync.NewMutex(),

		watchCancel:      func() {},
		restartWatchChan: make(chan struct{}, 1),
		watchMut:         sync.NewMutex(),

		versioner:      ver,
		chunkerFactory: cf,
	}
	f.pullPause = f.pullBasePause()
	f.pullFailTimer = time.NewTimer(0)
	<-f.pullFailTimer.C
	return f
}

func (f *folder) serve(ctx context.Context) {
	atomic.AddInt32(&f.model.foldersRunning, 1)
	defer atomic.AddInt32(&f.model.foldersRunning, -1)

	f.ctx = ctx

	l.Debugln(f, "starting")
	defer l.Debugln(f, "exiting")

	defer func() {
		f.scanTimer.Stop()
		f.versionCleanupTimer.Stop()
		f.setState(FolderIdle)
	}()

	if f.FSWatcherEnabled && f.getHealthErrorAndLoadIgnores() == nil {
		f.startWatch()
	}

	// If we're configured to not do version cleanup, or we don't have a
	// versioner, cancel and drain that timer now.
	if f.versionCleanupInterval == 0 || f.versioner == nil {
		if !f.versionCleanupTimer.Stop() {
			<-f.versionCleanupTimer.C
		}
	}

	initialCompleted := f.initialScanFinished

	for {
		select {
		case <-f.ctx.Done():
			close(f.done)
			return

		case <-f.pullScheduled:
			f.pull()

		case <-f.pullFailTimer.C:
			if !f.pull() && f.pullPause < 60*f.pullBasePause() {
				// Back off from retrying to pull
				f.pullPause *= 2
			}

		case <-initialCompleted:
			// Initial scan has completed, we should do a pull
			initialCompleted = nil // never hit this case again
			f.pull()

		case <-f.forcedRescanRequested:
			f.handleForcedRescans()

		case <-f.scanTimer.C:
			l.Debugln(f, "Scanning due to timer")
			f.scanTimerFired()

		case req := <-f.doInSyncChan:
			l.Debugln(f, "Running something due to request")
			req.err <- req.fn()

		case next := <-f.scanDelay:
			l.Debugln(f, "Delaying scan")
			f.scanTimer.Reset(next)

		case fsEvents := <-f.watchChan:
			l.Debugln(f, "Scan due to watcher")
			f.scanSubdirs(fsEvents)

		case <-f.restartWatchChan:
			l.Debugln(f, "Restart watcher")
			f.restartWatch()

		case <-f.versionCleanupTimer.C:
			l.Debugln(f, "Doing version cleanup")
			f.versionCleanupTimerFired()
		}
	}
}

func (f *folder) BringToFront(string) {}

func (f *folder) Override() {}

func (f *folder) Revert() {}

func (f *folder) DelayScan(next time.Duration) {
	select {
	case f.scanDelay <- next:
	case <-f.done:
	}
}

func (f *folder) ignoresUpdated() {
	if f.FSWatcherEnabled {
		f.scheduleWatchRestart()
	}
}

func (f *folder) SchedulePull() {
	select {
	case f.pullScheduled <- struct{}{}:
	default:
		// We might be busy doing a pull and thus not reading from this
		// channel. The channel is 1-buffered, so one notification will be
		// queued to ensure we recheck after the pull, but beyond that we must
		// make sure to not block index receiving.
	}
}

func (f *folder) Jobs(_, _ int) ([]string, []string, int) {
	return nil, nil, 0
}

func (f *folder) Scan(subdirs []string) error {
	<-f.initialScanFinished
	return f.doInSync(func() error { return f.scanSubdirs(subdirs) })
}

// doInSync allows to run functions synchronously in folder.serve from exported,
// asynchronously called methods.
func (f *folder) doInSync(fn func() error) error {
	req := syncRequest{
		fn:  fn,
		err: make(chan error, 1),
	}

	select {
	case f.doInSyncChan <- req:
		return <-req.err
	case <-f.done:
		return context.Canceled
	}
}

func (f *folder) Reschedule() {
	if f.scanInterval == 0 {
		return
	}
	// Sleep a random time between 3/4 and 5/4 of the configured interval.
	sleepNanos := (f.scanInterval.Nanoseconds()*3 + rand.Int63n(2*f.scanInterval.Nanoseconds())) / 4
	interval := time.Duration(sleepNanos) * time.Nanosecond
	l.Debugln(f, "next rescan in", interval)
	f.scanTimer.Reset(interval)
}

func (f *folder) getHealthErrorAndLoadIgnores() error {
	if err := f.getHealthErrorWithoutIgnores(); err != nil {
		return err
	}
	if err := f.ignores.Load(".stignore"); err != nil && !fs.IsNotExist(err) {
		return errors.Wrap(err, "loading ignores")
	}
	return nil
}

func (f *folder) getHealthErrorWithoutIgnores() error {
	// Check for folder errors, with the most serious and specific first and
	// generic ones like out of space on the home disk later.

	if err := f.CheckPath(); err != nil {
		return err
	}

	dbPath := locations.Get(locations.Database)
	if usage, err := fs.NewFilesystem(fs.FilesystemTypeBasic, dbPath).Usage("."); err == nil {
		if err = config.CheckFreeSpace(f.model.cfg.Options().MinHomeDiskFree, usage); err != nil {
			return errors.Wrapf(err, "insufficient space on disk for database (%v)", dbPath)
		}
	}

	return nil
}

func (f *folder) pull() (success bool) {
	f.pullFailTimer.Stop()
	select {
	case <-f.pullFailTimer.C:
	default:
	}

	select {
	case <-f.initialScanFinished:
	default:
		// Once the initial scan finished, a pull will be scheduled
		return true
	}

	defer func() {
		if success {
			// We're good, reset the pause interval.
			f.pullPause = f.pullBasePause()
		}
	}()

	// If there is nothing to do, don't even enter sync-waiting state.
	abort := true
	snap := f.fset.Snapshot()
	snap.WithNeed(protocol.LocalDeviceID, func(intf protocol.FileIntf) bool {
		abort = false
		return false
	})
	snap.Release()
	if abort {
		// Clears pull failures on items that were needed before, but aren't anymore.
		f.errorsMut.Lock()
		f.pullErrors = nil
		f.errorsMut.Unlock()
		return true
	}

	// Abort early (before acquiring a token) if there's a folder error
	err := f.getHealthErrorWithoutIgnores()
	f.setError(err)
	if err != nil {
		l.Debugln("Skipping pull of", f.Description(), "due to folder error:", err)
		return false
	}

	// Send only folder doesn't do any io, it only checks for out-of-sync
	// items that differ in metadata and updates those.
	if f.Type != config.FolderTypeSendOnly {
		f.setState(FolderSyncWaiting)

		if err := f.ioLimiter.takeWithContext(f.ctx, 1); err != nil {
			f.setError(err)
			return true
		}
		defer f.ioLimiter.give(1)
	}

	startTime := time.Now()

	// Check if the ignore patterns changed.
	oldHash := f.ignores.Hash()
	defer func() {
		if f.ignores.Hash() != oldHash {
			f.ignoresUpdated()
		}
	}()
	err = f.getHealthErrorAndLoadIgnores()
	f.setError(err)
	if err != nil {
		l.Debugln("Skipping pull of", f.Description(), "due to folder error:", err)
		return false
	}

	success = f.puller.pull()

	if success {
		return true
	}

	// Pulling failed, try again later.
	delay := f.pullPause + time.Since(startTime)
	l.Infof("Folder %v isn't making sync progress - retrying in %v.", f.Description(), util.NiceDurationString(delay))
	f.pullFailTimer.Reset(delay)
	return false
}

func (f *folder) scanSubdirs(subDirs []string) error {
	oldHash := f.ignores.Hash()

	err := f.getHealthErrorAndLoadIgnores()
	f.setError(err)
	if err != nil {
		// If there is a health error we set it as the folder error. We do not
		// clear the folder error if there is no health error, as there might be
		// an *other* folder error (failed to load ignores, for example). Hence
		// we do not use the CheckHealth() convenience function here.
		return err
	}

	// Check on the way out if the ignore patterns changed as part of scanning
	// this folder. If they did we should schedule a pull of the folder so that
	// we request things we might have suddenly become unignored and so on.
	defer func() {
		if f.ignores.Hash() != oldHash {
			l.Debugln("Folder", f.Description(), "ignore patterns change detected while scanning; triggering puller")
			f.ignoresUpdated()
			f.SchedulePull()
		}
	}()

	f.setState(FolderScanWaiting)
	defer f.setState(FolderIdle)

	if err := f.ioLimiter.takeWithContext(f.ctx, 1); err != nil {
		return err
	}
	defer f.ioLimiter.give(1)

	for i := range subDirs {
		sub := osutil.NativeFilename(subDirs[i])

		if sub == "" {
			// A blank subdirs means to scan the entire folder. We can trim
			// the subDirs list and go on our way.
			subDirs = nil
			break
		}

		subDirs[i] = sub
	}

	snap := f.fset.Snapshot()
	// We release explicitly later in this function, however we might exit early
	// and it's ok to release twice.
	defer snap.Release()

	// Clean the list of subitems to ensure that we start at a known
	// directory, and don't scan subdirectories of things we've already
	// scanned.
	subDirs = unifySubs(subDirs, func(file string) bool {
		_, ok := snap.Get(protocol.LocalDeviceID, file)
		return ok
	})

	f.setState(FolderScanning)

	// If we return early e.g. due to a folder health error, the scan needs
	// to be cancelled.
	scanCtx, scanCancel := context.WithCancel(f.ctx)
	defer scanCancel()
	mtimefs := f.fset.MtimeFS()

	scanConfig := scanner.Config{
		Folder:                f.ID,
		Subs:                  subDirs,
		Matcher:               f.ignores,
		TempLifetime:          time.Duration(f.model.cfg.Options().KeepTemporariesH) * time.Hour,
		CurrentFiler:          cFiler{snap},
		Filesystem:            mtimefs,
		IgnorePerms:           f.IgnorePerms,
		AutoNormalize:         f.AutoNormalize,
		Hashers:               f.model.numHashers(f.ID),
		ShortID:               f.shortID,
		ProgressTickIntervalS: f.ScanProgressIntervalS,
		LocalFlags:            f.localFlags,
		ModTimeWindow:         f.modTimeWindow,
		EventLogger:           f.evLogger,
<<<<<<< HEAD
		ChunkerFactory:        f.chunkerFactory,
	})
=======
	}
	var fchan chan scanner.ScanResult
	if f.Type == config.FolderTypeReceiveEncrypted {
		fchan = scanner.WalkWithoutHashing(scanCtx, scanConfig)
	} else {
		fchan = scanner.Walk(scanCtx, scanConfig)
	}
>>>>>>> 5e669e0a

	batch := newFileInfoBatch(func(fs []protocol.FileInfo) error {
		if err := f.getHealthErrorWithoutIgnores(); err != nil {
			l.Debugf("Stopping scan of folder %s due to: %s", f.Description(), err)
			return err
		}
		f.updateLocalsFromScanning(fs)
		return nil
	})

	// Schedule a pull after scanning, but only if we actually detected any
	// changes.
	changes := 0
	defer func() {
		if changes > 0 {
			f.SchedulePull()
		}
	}()

	var batchAppend func(protocol.FileInfo, *db.Snapshot)
	// Resolve items which are identical with the global state.
	switch f.Type {
	case config.FolderTypeReceiveOnly:
		batchAppend = func(fi protocol.FileInfo, snap *db.Snapshot) {
			switch gf, ok := snap.GetGlobal(fi.Name); {
			case !ok:
			case gf.IsEquivalentOptional(fi, f.modTimeWindow, false, false, protocol.FlagLocalReceiveOnly):
				// What we have locally is equivalent to the global file.
				fi.Version = gf.Version
				fallthrough
			case fi.IsDeleted() && (gf.IsReceiveOnlyChanged() || gf.IsDeleted()):
				// Our item is deleted and the global item is our own
				// receive only file or deleted too. In the former
				// case we can't delete file infos, so we just
				// pretend it is a normal deleted file (nobody
				// cares about that).
				fi.LocalFlags &^= protocol.FlagLocalReceiveOnly
			}
			batch.append(fi)
		}
	case config.FolderTypeReceiveEncrypted:
		batchAppend = func(fi protocol.FileInfo, _ *db.Snapshot) {
			// This is a "virtual" parent directory of encrypted files.
			// We don't track it, but check if anything still exists
			// within and delete it otherwise.
			if fi.IsDirectory() && protocol.IsEncryptedParent(fi.Name) {
				if names, err := mtimefs.DirNames(fi.Name); err == nil && len(names) == 0 {
					mtimefs.Remove(fi.Name)
				}
				changes--
				return
			}
			// Any local change must not be sent as index entry to
			// remotes and show up as an error in the UI.
			fi.LocalFlags = protocol.FlagLocalReceiveOnly
			batch.append(fi)
		}
	default:
		batchAppend = func(fi protocol.FileInfo, _ *db.Snapshot) {
			batch.append(fi)
		}
	}

	f.clearScanErrors(subDirs)
	alreadyUsed := make(map[string]struct{})
	for res := range fchan {
		if res.Err != nil {
			f.newScanError(res.Path, res.Err)
			continue
		}

		if err := batch.flushIfFull(); err != nil {
			// Prevent a race between the scan aborting due to context
			// cancellation and releasing the snapshot in defer here.
			scanCancel()
			for range fchan {
			}
			return err
		}

		batchAppend(res.File, snap)
		changes++

		switch f.Type {
		case config.FolderTypeReceiveOnly, config.FolderTypeReceiveEncrypted:
		default:
			if nf, ok := f.findRename(snap, mtimefs, res.File, alreadyUsed); ok {
				batchAppend(nf, snap)
				changes++
			}
		}
	}

	if err := batch.flush(); err != nil {
		return err
	}

	if len(subDirs) == 0 {
		// If we have no specific subdirectories to traverse, set it to one
		// empty prefix so we traverse the entire folder contents once.
		subDirs = []string{""}
	}

	// Do a scan of the database for each prefix, to check for deleted and
	// ignored files.
	var toIgnore []db.FileInfoTruncated
	ignoredParent := ""

	snap.Release()
	snap = f.fset.Snapshot()
	defer snap.Release()

	for _, sub := range subDirs {
		var iterError error

		snap.WithPrefixedHaveTruncated(protocol.LocalDeviceID, sub, func(fi protocol.FileIntf) bool {
			select {
			case <-f.ctx.Done():
				return false
			default:
			}

			file := fi.(db.FileInfoTruncated)

			if err := batch.flushIfFull(); err != nil {
				iterError = err
				return false
			}

			if ignoredParent != "" && !fs.IsParent(file.Name, ignoredParent) {
				for _, file := range toIgnore {
					l.Debugln("marking file as ignored", file)
					nf := file.ConvertToIgnoredFileInfo(f.shortID)
					batchAppend(nf, snap)
					changes++
					if err := batch.flushIfFull(); err != nil {
						iterError = err
						return false
					}
				}
				toIgnore = toIgnore[:0]
				ignoredParent = ""
			}

			switch ignored := f.ignores.Match(file.Name).IsIgnored(); {
			case file.IsIgnored() && ignored:
				return true
			case !file.IsIgnored() && ignored:
				// File was not ignored at last pass but has been ignored.
				if file.IsDirectory() {
					// Delay ignoring as a child might be unignored.
					toIgnore = append(toIgnore, file)
					if ignoredParent == "" {
						// If the parent wasn't ignored already, set
						// this path as the "highest" ignored parent
						ignoredParent = file.Name
					}
					return true
				}

				l.Debugln("marking file as ignored", file)
				nf := file.ConvertToIgnoredFileInfo(f.shortID)
				batchAppend(nf, snap)
				changes++

			case file.IsIgnored() && !ignored:
				// Successfully scanned items are already un-ignored during
				// the scan, so check whether it is deleted.
				fallthrough
			case !file.IsIgnored() && !file.IsDeleted() && !file.IsUnsupported():
				// The file is not ignored, deleted or unsupported. Lets check if
				// it's still here. Simply stat:ing it wont do as there are
				// tons of corner cases (e.g. parent dir->symlink, missing
				// permissions)
				if !osutil.IsDeleted(mtimefs, file.Name) {
					if ignoredParent != "" {
						// Don't ignore parents of this not ignored item
						toIgnore = toIgnore[:0]
						ignoredParent = ""
					}
					return true
				}
				nf := file.ConvertToDeletedFileInfo(f.shortID)
				nf.LocalFlags = f.localFlags
				if file.ShouldConflict() {
					// We do not want to override the global version with
					// the deleted file. Setting to an empty version makes
					// sure the file gets in sync on the following pull.
					nf.Version = protocol.Vector{}
				}
				l.Debugln("marking file as deleted", nf)
				batchAppend(nf, snap)
				changes++
			case file.IsDeleted() && file.IsReceiveOnlyChanged() && f.Type == config.FolderTypeReceiveOnly && len(snap.Availability(file.Name)) == 0:
				file.Version = protocol.Vector{}
				file.LocalFlags &^= protocol.FlagLocalReceiveOnly
				l.Debugln("marking deleted item that doesn't exist anywhere as not receive-only", file)
				batchAppend(file.ConvertDeletedToFileInfo(), snap)
				changes++
			case file.IsDeleted() && file.IsReceiveOnlyChanged() && f.Type != config.FolderTypeReceiveOnly:
				// No need to bump the version for a file that was and is
				// deleted and just the folder type/local flags changed.
				file.LocalFlags &^= protocol.FlagLocalReceiveOnly
				l.Debugln("removing receive-only flag on deleted item", file)
				batchAppend(file.ConvertDeletedToFileInfo(), snap)
				changes++
			}

			return true
		})

		select {
		case <-f.ctx.Done():
			return f.ctx.Err()
		default:
		}

		if iterError == nil && len(toIgnore) > 0 {
			for _, file := range toIgnore {
				l.Debugln("marking file as ignored", f)
				nf := file.ConvertToIgnoredFileInfo(f.shortID)
				batchAppend(nf, snap)
				changes++
				if iterError = batch.flushIfFull(); iterError != nil {
					break
				}
			}
			toIgnore = toIgnore[:0]
		}

		if iterError != nil {
			return iterError
		}
	}

	if err := batch.flush(); err != nil {
		return err
	}

	f.ScanCompleted()
	return nil
}

func (f *folder) findRename(snap *db.Snapshot, mtimefs fs.Filesystem, file protocol.FileInfo, alreadyUsed map[string]struct{}) (protocol.FileInfo, bool) {
	if len(file.Blocks) == 0 || file.Size == 0 {
		return protocol.FileInfo{}, false
	}

	found := false
	nf := protocol.FileInfo{}

	snap.WithBlocksHash(file.BlocksHash, func(ifi protocol.FileIntf) bool {
		fi := ifi.(protocol.FileInfo)

		select {
		case <-f.ctx.Done():
			return false
		default:
		}

		if _, ok := alreadyUsed[fi.Name]; ok {
			return true
		}

		if fi.ShouldConflict() {
			return true
		}

		if f.ignores.Match(fi.Name).IsIgnored() {
			return true
		}

		// Only check the size.
		// No point checking block equality, as that uses BlocksHash comparison if that is set (which it will be).
		// No point checking BlocksHash comparison as WithBlocksHash already does that.
		if file.Size != fi.Size {
			return true
		}

		if !osutil.IsDeleted(mtimefs, fi.Name) {
			return true
		}

		alreadyUsed[fi.Name] = struct{}{}

		nf = fi
		nf.SetDeleted(f.shortID)
		nf.LocalFlags = f.localFlags
		found = true
		return false
	})

	return nf, found
}

func (f *folder) scanTimerFired() {
	err := f.scanSubdirs(nil)

	select {
	case <-f.initialScanFinished:
	default:
		status := "Completed"
		if err != nil {
			status = "Failed"
		}
		l.Infoln(status, "initial scan of", f.Type.String(), "folder", f.Description())
		close(f.initialScanFinished)
	}

	f.Reschedule()
}

func (f *folder) versionCleanupTimerFired() {
	f.setState(FolderCleanWaiting)
	defer f.setState(FolderIdle)

	if err := f.ioLimiter.takeWithContext(f.ctx, 1); err != nil {
		return
	}
	defer f.ioLimiter.give(1)

	f.setState(FolderCleaning)

	if err := f.versioner.Clean(f.ctx); err != nil {
		l.Infoln("Failed to clean versions in %s: %v", f.Description(), err)
	}

	f.versionCleanupTimer.Reset(f.versionCleanupInterval)
}

func (f *folder) WatchError() error {
	f.watchMut.Lock()
	defer f.watchMut.Unlock()
	return f.watchErr
}

// stopWatch immediately aborts watching and may be called asynchronously
func (f *folder) stopWatch() {
	f.watchMut.Lock()
	f.watchCancel()
	f.watchMut.Unlock()
	f.setWatchError(nil, 0)
}

// scheduleWatchRestart makes sure watching is restarted from the main for loop
// in a folder's Serve and thus may be called asynchronously (e.g. when ignores change).
func (f *folder) scheduleWatchRestart() {
	select {
	case f.restartWatchChan <- struct{}{}:
	default:
		// We might be busy doing a pull and thus not reading from this
		// channel. The channel is 1-buffered, so one notification will be
		// queued to ensure we recheck after the pull.
	}
}

// restartWatch should only ever be called synchronously. If you want to use
// this asynchronously, you should probably use scheduleWatchRestart instead.
func (f *folder) restartWatch() {
	f.stopWatch()
	f.startWatch()
	f.scanSubdirs(nil)
}

// startWatch should only ever be called synchronously. If you want to use
// this asynchronously, you should probably use scheduleWatchRestart instead.
func (f *folder) startWatch() {
	ctx, cancel := context.WithCancel(f.ctx)
	f.watchMut.Lock()
	f.watchChan = make(chan []string)
	f.watchCancel = cancel
	f.watchMut.Unlock()
	go f.monitorWatch(ctx)
}

// monitorWatch starts the filesystem watching and retries every minute on failure.
// It should not be used except in startWatch.
func (f *folder) monitorWatch(ctx context.Context) {
	failTimer := time.NewTimer(0)
	aggrCtx, aggrCancel := context.WithCancel(ctx)
	var err error
	var eventChan <-chan fs.Event
	var errChan <-chan error
	warnedOutside := false
	var lastWatch time.Time
	pause := time.Minute
	for {
		select {
		case <-failTimer.C:
			eventChan, errChan, err = f.Filesystem().Watch(".", f.ignores, ctx, f.IgnorePerms)
			// We do this once per minute initially increased to
			// max one hour in case of repeat failures.
			f.scanOnWatchErr()
			f.setWatchError(err, pause)
			if err != nil {
				failTimer.Reset(pause)
				if pause < 60*time.Minute {
					pause *= 2
				}
				continue
			}
			lastWatch = time.Now()
			watchaggregator.Aggregate(aggrCtx, eventChan, f.watchChan, f.FolderConfiguration, f.model.cfg, f.evLogger)
			l.Debugln("Started filesystem watcher for folder", f.Description())
		case err = <-errChan:
			var next time.Duration
			if dur := time.Since(lastWatch); dur > pause {
				pause = time.Minute
				next = 0
			} else {
				next = pause - dur
				if pause < 60*time.Minute {
					pause *= 2
				}
			}
			failTimer.Reset(next)
			f.setWatchError(err, next)
			// This error was previously a panic and should never occur, so generate
			// a warning, but don't do it repetitively.
			var errOutside *fs.ErrWatchEventOutsideRoot
			if errors.As(err, &errOutside) {
				if !warnedOutside {
					l.Warnln(err)
					warnedOutside = true
				}
				f.evLogger.Log(events.Failure, "watching for changes encountered an event outside of the filesystem root")
			}
			aggrCancel()
			errChan = nil
			aggrCtx, aggrCancel = context.WithCancel(ctx)
		case <-ctx.Done():
			return
		}
	}
}

// setWatchError sets the current error state of the watch and should be called
// regardless of whether err is nil or not.
func (f *folder) setWatchError(err error, nextTryIn time.Duration) {
	f.watchMut.Lock()
	prevErr := f.watchErr
	f.watchErr = err
	f.watchMut.Unlock()
	if err != prevErr {
		data := map[string]interface{}{
			"folder": f.ID,
		}
		if prevErr != nil {
			data["from"] = prevErr.Error()
		}
		if err != nil {
			data["to"] = err.Error()
		}
		f.evLogger.Log(events.FolderWatchStateChanged, data)
	}
	if err == nil {
		return
	}
	msg := fmt.Sprintf("Error while trying to start filesystem watcher for folder %s, trying again in %v: %v", f.Description(), nextTryIn, err)
	if prevErr != err {
		l.Infof(msg)
		return
	}
	l.Debugf(msg)
}

// scanOnWatchErr schedules a full scan immediately if an error occurred while watching.
func (f *folder) scanOnWatchErr() {
	f.watchMut.Lock()
	err := f.watchErr
	f.watchMut.Unlock()
	if err != nil {
		f.DelayScan(0)
	}
}

func (f *folder) setError(err error) {
	select {
	case <-f.ctx.Done():
		return
	default:
	}

	_, _, oldErr := f.getState()
	if (err != nil && oldErr != nil && oldErr.Error() == err.Error()) || (err == nil && oldErr == nil) {
		return
	}

	if err != nil {
		if oldErr == nil {
			l.Warnf("Error on folder %s: %v", f.Description(), err)
		} else {
			l.Infof("Error on folder %s changed: %q -> %q", f.Description(), oldErr, err)
		}
	} else {
		l.Infoln("Cleared error on folder", f.Description())
	}

	if f.FSWatcherEnabled {
		if err != nil {
			f.stopWatch()
		} else {
			f.scheduleWatchRestart()
		}
	}

	f.stateTracker.setError(err)
}

func (f *folder) pullBasePause() time.Duration {
	if f.PullerPauseS == 0 {
		return defaultPullerPause
	}
	return time.Duration(f.PullerPauseS) * time.Second
}

func (f *folder) String() string {
	return fmt.Sprintf("%s/%s@%p", f.Type, f.folderID, f)
}

func (f *folder) newScanError(path string, err error) {
	f.errorsMut.Lock()
	l.Infof("Scanner (folder %s, item %q): %v", f.Description(), path, err)
	f.scanErrors = append(f.scanErrors, FileError{
		Err:  err.Error(),
		Path: path,
	})
	f.errorsMut.Unlock()
}

func (f *folder) clearScanErrors(subDirs []string) {
	f.errorsMut.Lock()
	defer f.errorsMut.Unlock()
	if len(subDirs) == 0 {
		f.scanErrors = nil
		return
	}
	filtered := f.scanErrors[:0]
outer:
	for _, fe := range f.scanErrors {
		for _, sub := range subDirs {
			if fe.Path == sub || fs.IsParent(fe.Path, sub) {
				continue outer
			}
		}
		filtered = append(filtered, fe)
	}
	f.scanErrors = filtered
}

func (f *folder) Errors() []FileError {
	f.errorsMut.Lock()
	defer f.errorsMut.Unlock()
	scanLen := len(f.scanErrors)
	errors := make([]FileError, scanLen+len(f.pullErrors))
	copy(errors[:scanLen], f.scanErrors)
	copy(errors[scanLen:], f.pullErrors)
	sort.Sort(fileErrorList(errors))
	return errors
}

// ScheduleForceRescan marks the file such that it gets rehashed on next scan, and schedules a scan.
func (f *folder) ScheduleForceRescan(path string) {
	f.forcedRescanPathsMut.Lock()
	f.forcedRescanPaths[path] = struct{}{}
	f.forcedRescanPathsMut.Unlock()

	select {
	case f.forcedRescanRequested <- struct{}{}:
	default:
	}
}

func (f *folder) updateLocalsFromScanning(fs []protocol.FileInfo) {
	f.updateLocals(fs)

	f.emitDiskChangeEvents(fs, events.LocalChangeDetected)
}

func (f *folder) updateLocalsFromPulling(fs []protocol.FileInfo) {
	f.updateLocals(fs)

	f.emitDiskChangeEvents(fs, events.RemoteChangeDetected)
}

func (f *folder) updateLocals(fs []protocol.FileInfo) {
	f.fset.Update(protocol.LocalDeviceID, fs)

	filenames := make([]string, len(fs))
	f.forcedRescanPathsMut.Lock()
	for i, file := range fs {
		filenames[i] = file.Name
		// No need to rescan a file that was changed since anyway.
		delete(f.forcedRescanPaths, file.Name)
	}
	f.forcedRescanPathsMut.Unlock()

	seq := f.fset.Sequence(protocol.LocalDeviceID)
	f.evLogger.Log(events.LocalIndexUpdated, map[string]interface{}{
		"folder":    f.ID,
		"items":     len(fs),
		"filenames": filenames,
		"sequence":  seq,
		"version":   seq, // legacy for sequence
	})
}

func (f *folder) emitDiskChangeEvents(fs []protocol.FileInfo, typeOfEvent events.EventType) {
	for _, file := range fs {
		if file.IsInvalid() {
			continue
		}

		objType := "file"
		action := "modified"

		if file.IsDeleted() {
			action = "deleted"
		}

		if file.IsSymlink() {
			objType = "symlink"
		} else if file.IsDirectory() {
			objType = "dir"
		}

		// Two different events can be fired here based on what EventType is passed into function
		f.evLogger.Log(typeOfEvent, map[string]string{
			"folder":     f.ID,
			"folderID":   f.ID, // incorrect, deprecated, kept for historical compliance
			"label":      f.Label,
			"action":     action,
			"type":       objType,
			"path":       filepath.FromSlash(file.Name),
			"modifiedBy": file.ModifiedBy.String(),
		})
	}
}

func (f *folder) handleForcedRescans() {
	f.forcedRescanPathsMut.Lock()
	paths := make([]string, 0, len(f.forcedRescanPaths))
	for path := range f.forcedRescanPaths {
		paths = append(paths, path)
	}
	f.forcedRescanPaths = make(map[string]struct{})
	f.forcedRescanPathsMut.Unlock()
	if len(paths) == 0 {
		return
	}

	batch := newFileInfoBatch(func(fs []protocol.FileInfo) error {
		f.fset.Update(protocol.LocalDeviceID, fs)
		return nil
	})

	snap := f.fset.Snapshot()

	for _, path := range paths {
		_ = batch.flushIfFull()

		fi, ok := snap.Get(protocol.LocalDeviceID, path)
		if !ok {
			continue
		}
		fi.SetMustRescan(f.shortID)
		batch.append(fi)
	}

	snap.Release()

	_ = batch.flush()

	_ = f.scanSubdirs(paths)
}

// The exists function is expected to return true for all known paths
// (excluding "" and ".")
func unifySubs(dirs []string, exists func(dir string) bool) []string {
	if len(dirs) == 0 {
		return nil
	}
	sort.Strings(dirs)
	if dirs[0] == "" || dirs[0] == "." || dirs[0] == string(fs.PathSeparator) {
		return nil
	}
	prev := "./" // Anything that can't be parent of a clean path
	for i := 0; i < len(dirs); {
		dir, err := fs.Canonicalize(dirs[i])
		if err != nil {
			l.Debugf("Skipping %v for scan: %s", dirs[i], err)
			dirs = append(dirs[:i], dirs[i+1:]...)
			continue
		}
		if dir == prev || fs.IsParent(dir, prev) {
			dirs = append(dirs[:i], dirs[i+1:]...)
			continue
		}
		parent := filepath.Dir(dir)
		for parent != "." && parent != string(fs.PathSeparator) && !exists(parent) {
			dir = parent
			parent = filepath.Dir(dir)
		}
		dirs[i] = dir
		prev = dir
		i++
	}
	return dirs
}

type cFiler struct {
	*db.Snapshot
}

// Implements scanner.CurrentFiler
func (cf cFiler) CurrentFile(file string) (protocol.FileInfo, bool) {
	return cf.Get(protocol.LocalDeviceID, file)
}<|MERGE_RESOLUTION|>--- conflicted
+++ resolved
@@ -477,18 +477,15 @@
 		LocalFlags:            f.localFlags,
 		ModTimeWindow:         f.modTimeWindow,
 		EventLogger:           f.evLogger,
-<<<<<<< HEAD
 		ChunkerFactory:        f.chunkerFactory,
-	})
-=======
-	}
+	}
+
 	var fchan chan scanner.ScanResult
 	if f.Type == config.FolderTypeReceiveEncrypted {
 		fchan = scanner.WalkWithoutHashing(scanCtx, scanConfig)
 	} else {
 		fchan = scanner.Walk(scanCtx, scanConfig)
 	}
->>>>>>> 5e669e0a
 
 	batch := newFileInfoBatch(func(fs []protocol.FileInfo) error {
 		if err := f.getHealthErrorWithoutIgnores(); err != nil {
